[package]
name = "tlang_codegen_js"
version = "0.1.0"
edition.workspace = true

[dependencies]
tlang_ast = { path = "../tlang_ast" }
tlang_hir = { path = "../tlang_hir" }
tlang_hir_opt = { path = "../tlang_hir_opt" }
tlang_parser = { path = "../tlang_parser" }
tlang_semantics = { path = "../tlang_semantics" }
<<<<<<< HEAD
tlang_span = { path = "../tlang_span" }
=======
tlang_symbols = { path = "../tlang_symbols" }
>>>>>>> 300f2ab9

[dev-dependencies]
tlang_ast_lowering = { path = "../tlang_ast_lowering" }
ctor = { workspace = true }
log = { workspace = true }
env_logger = { workspace = true }
indoc = { workspace = true }
pretty_assertions = { workspace = true }
insta = { workspace = true }

[lints]
workspace = true<|MERGE_RESOLUTION|>--- conflicted
+++ resolved
@@ -9,11 +9,8 @@
 tlang_hir_opt = { path = "../tlang_hir_opt" }
 tlang_parser = { path = "../tlang_parser" }
 tlang_semantics = { path = "../tlang_semantics" }
-<<<<<<< HEAD
 tlang_span = { path = "../tlang_span" }
-=======
 tlang_symbols = { path = "../tlang_symbols" }
->>>>>>> 300f2ab9
 
 [dev-dependencies]
 tlang_ast_lowering = { path = "../tlang_ast_lowering" }
