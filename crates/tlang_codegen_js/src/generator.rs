--- conflicted
+++ resolved
@@ -1,11 +1,8 @@
 use crate::{pattern_match_generator::MatchContextStack, scope::Scope};
 use tlang_ast::token::{Token, TokenKind};
 use tlang_hir::hir;
-<<<<<<< HEAD
 use tlang_hir_opt::HirPass;
-=======
 use tlang_symbols::SymbolType;
->>>>>>> 300f2ab9
 
 // Before we indent a line, we reserve at least the indentation space plus some more for the the
 // next statement. We start with an assumption of 128 below, this might the maximum overhead once
