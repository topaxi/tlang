--- conflicted
+++ resolved
@@ -1,3 +1,5 @@
+
+
 fn main() {
     println!("Test runner now uses insta snapshots.");
     println!("Recommended: Use 'make test' to run all tests.");
@@ -17,17 +19,10 @@
 
     use regex::Regex;
 
-<<<<<<< HEAD
-// Static regex patterns for redactions
-static THREAD_PANIC_RE: LazyLock<Regex> = LazyLock::new(|| {
-    Regex::new(r"thread '(\w+)' \(\d+\) (panicked at|has overflowed its stack)").expect("Failed to compile regex")
-});
-=======
-    // Static regex patterns for redactions
+    // Test all .tlang files using insta's glob functionality
     static THREAD_PANIC_RE: LazyLock<Regex> = LazyLock::new(|| {
-        Regex::new(r"thread '(\w+)' \(\d+\) panicked at").expect("Failed to compile regex")
-    });
->>>>>>> 6d1ecd26
+        Regex::new(r"thread '(\w+)' \(\d+\) (panicked at|has overflowed its stack)").expect("Failed to compile regex")
+    });
 
     static TIMESTAMP_RE: LazyLock<Regex> = LazyLock::new(|| {
         Regex::new(r"\[\d{4}-\d{2}-\d{2}T\d{2}:\d{2}:\d{2}Z (WARN|ERROR|INFO|DEBUG)")
@@ -78,7 +73,7 @@
                 Backend::JavaScript => "javascript",
             }
         }
-
+    
         fn values() -> impl Iterator<Item = Backend> {
             [Backend::Interpreter, Backend::JavaScript].into_iter()
         }
@@ -184,77 +179,6 @@
                         e
                     )
                 })?
-<<<<<<< HEAD
-        }
-        Backend::JavaScript => {
-            #[allow(clippy::zombie_processes)]
-            let tlang_js_compiler_output = Command::new("./target/release/tlang_cli_js")
-                .arg(file_path)
-                .arg("--quiet-warnings")
-                .stdout(Stdio::piped())
-                .spawn()
-                .map_err(|err| {
-                    format!(
-                        "Failed to compile to JavaScript for {}\n{}",
-                        file_path.display(),
-                        err,
-                    )
-                })?;
-
-            exec_start = std::time::Instant::now();
-
-            let javascript_output = Command::new("node")
-                .stdin(tlang_js_compiler_output.stdout.unwrap())
-                .stdout(Stdio::piped())
-                .stderr(Stdio::piped())
-                .spawn()
-                .map_err(|err| {
-                    format!(
-                        "Failed to execute JavaScript for {}\n{}",
-                        file_path.display(),
-                        err
-                    )
-                })?;
-
-            javascript_output.wait_with_output().map_err(|e| {
-                format!(
-                    "Failed to get JavaScript output for {}: {}",
-                    file_path.display(),
-                    e
-                )
-            })?
-        }
-    };
-    let elapsed = start.elapsed();
-    let exec_elapsed = exec_start.elapsed();
-
-    let actual_output = format!(
-        "{}\n{}",
-        String::from_utf8_lossy(&output.stdout),
-        String::from_utf8_lossy(&output.stderr)
-    );
-    let actual_output = normalize_output(&actual_output);
-
-    println!(
-        "Test executed for {} with {} backend in {:?} (total {:?})",
-        file_path.display(),
-        backend.as_str(),
-        exec_elapsed,
-        elapsed
-    );
-    Ok(actual_output.trim().to_string())
-}
-
-fn normalize_output(output: &str) -> std::borrow::Cow<'_, str> {
-    // Normalize rust panic/stack overflow messages from
-    // thread 'main' (6734) panicked at...
-    // thread 'main' (6734) has overflowed its stack
-    // to
-    // thread 'main' panicked at...
-    // thread 'main' has overflowed its stack
-    THREAD_PANIC_RE.replace_all(output, "thread '$1' $2")
-}
-=======
             }
         };
         let elapsed = start.elapsed();
@@ -276,31 +200,32 @@
         );
         Ok(actual_output.trim().to_string())
     }
->>>>>>> 6d1ecd26
 
     fn normalize_output(output: &str) -> std::borrow::Cow<'_, str> {
-        // Normalize rust panic message from
+        // Normalize rust panic/stack overflow messages from
         // thread 'main' (6734) panicked at...
+        // thread 'main' (6734) has overflowed its stack
         // to
         // thread 'main' panicked at...
-        THREAD_PANIC_RE.replace_all(output, "thread '$1' panicked at")
+        // thread 'main' has overflowed its stack
+        THREAD_PANIC_RE.replace_all(output, "thread '$1' $2")
     }
 
     fn apply_redactions(output: &str) -> String {
         let mut result = output.to_string();
-
+    
         // Redact log timestamps that may vary between runs
         result = TIMESTAMP_RE
             .replace_all(&result, "[TIMESTAMP] $1")
             .into_owned();
-
+    
         // Redact the entire stack backtrace section (including header) that may or may not be present
         // Some environments show backtraces, others don't - remove the section entirely if present
         result = BACKTRACE_SECTION_RE.replace_all(&result, "").into_owned();
-
+    
         // Redact numbered stack trace lines that appear with RUST_BACKTRACE=1
         result = NUMBERED_TRACE_RE.replace_all(&result, "").into_owned();
-
+    
         // Normalize backtrace notes that may vary between environments
         result = NOTE_RE
             .replace_all(
@@ -308,20 +233,20 @@
                 "note: run with `RUST_BACKTRACE=1` environment variable to display a backtrace",
             )
             .into_owned();
-
+    
         // Redact internal compiler symbol dumps that contain varying identifiers
         result = SYMBOL_DUMP_RE
             .replace_all(&result, "Available symbols: [INTERNAL_SYMBOL_TABLE]")
             .into_owned();
-
+    
         // Redact memory state dumps in panic messages that contain varying data structures
         result = MEMORY_DUMP_RE
             .replace_all(&result, "Current scope: [INTERNAL_MEMORY_STATE]")
             .into_owned();
-
+    
         // Redact specific internal IDs that may vary between runs
         result = ID_TAG_RE.replace_all(&result, "$1([ID])").into_owned();
-
+    
         result
     }
 
@@ -348,11 +273,7 @@
                     .with_extension("")
                     .to_string_lossy()
                     .replace(['/', '\\'], "_");
-<<<<<<< HEAD
                 
-=======
-
->>>>>>> 6d1ecd26
                 // Shorten test names to avoid filesystem filename length limits
                 // Some filesystems or git configurations have issues with very long filenames
                 let test_name = if path_str.len() > 40 {
@@ -360,29 +281,17 @@
                     // while keeping the name readable
                     use std::collections::hash_map::DefaultHasher;
                     use std::hash::{Hash, Hasher};
-<<<<<<< HEAD
                     
                     let mut hasher = DefaultHasher::new();
                     path_str.hash(&mut hasher);
                     let hash = hasher.finish();
                     
-=======
-
-                    let mut hasher = DefaultHasher::new();
-                    path_str.hash(&mut hasher);
-                    let hash = hasher.finish();
-
->>>>>>> 6d1ecd26
                     // Keep the last part of the path (usually the test name) and add hash
                     let parts: Vec<&str> = path_str.split('_').collect();
                     let last_part = parts.last().unwrap_or(&"test");
                     format!("{}_{:x}_{}", last_part, hash & 0xFFFF, backend.as_str())
                 } else {
-<<<<<<< HEAD
                     format!("{}_{}",path_str, backend.as_str())
-=======
-                    format!("{}_{}", path_str, backend.as_str())
->>>>>>> 6d1ecd26
                 };
 
                 let is_known_failure = path.to_string_lossy().contains("known_failures");
